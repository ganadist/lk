LOCAL_DIR := $(GET_LOCAL_DIR)

MODULE := $(LOCAL_DIR)

ifeq ($(ARCH),)
ARCH := arm64
endif
ifeq ($(ARCH),arm64)
ARM_CPU ?= cortex-a53
endif
ifeq ($(ARCH),arm)
ARM_CPU ?= cortex-a15
endif
WITH_SMP ?= 1

<<<<<<< HEAD
=======
LK_HEAP_IMPLEMENTATION ?= dlmalloc

GLOBAL_INCLUDES += \
    $(LOCAL_DIR)/include

>>>>>>> 8fa97e85
MODULE_SRCS += \
    $(LOCAL_DIR)/debug.c \
    $(LOCAL_DIR)/platform.c \
    $(LOCAL_DIR)/uart.c

MEMBASE := 0x40000000
MEMSIZE ?= 0x08000000   # 512MB
KERNEL_LOAD_OFFSET := 0x10000 # 64k

MODULE_DEPS += \
    lib/cbuf \
    lib/fdt \
    dev/interrupt/arm_gic \
    dev/timer/arm_generic \
    dev/virtio/block \
    dev/virtio/gpu \
    dev/virtio/net \

GLOBAL_DEFINES += \
    PLATFORM_SUPPORTS_PANIC_SHELL=1

GLOBAL_DEFINES += MMU_WITH_TRAMPOLINE=1 \ # use the trampoline translation table in start.S

LINKER_SCRIPT += \
    $(BUILDDIR)/system-onesegment.ld

include make/module.mk<|MERGE_RESOLUTION|>--- conflicted
+++ resolved
@@ -13,14 +13,8 @@
 endif
 WITH_SMP ?= 1
 
-<<<<<<< HEAD
-=======
 LK_HEAP_IMPLEMENTATION ?= dlmalloc
 
-GLOBAL_INCLUDES += \
-    $(LOCAL_DIR)/include
-
->>>>>>> 8fa97e85
 MODULE_SRCS += \
     $(LOCAL_DIR)/debug.c \
     $(LOCAL_DIR)/platform.c \
@@ -40,6 +34,8 @@
     dev/virtio/net \
 
 GLOBAL_DEFINES += \
+    MEMBASE=$(MEMBASE) \
+    MEMSIZE=$(MEMSIZE) \
     PLATFORM_SUPPORTS_PANIC_SHELL=1
 
 GLOBAL_DEFINES += MMU_WITH_TRAMPOLINE=1 \ # use the trampoline translation table in start.S
